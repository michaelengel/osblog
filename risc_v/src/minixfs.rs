--- conflicted
+++ resolved
@@ -304,14 +304,8 @@
 	}
 }
 
-<<<<<<< HEAD
-/// This is just a wrapper to pass the descriptor over.
-fn syc_read(desc: &Descriptor, buffer: *mut u8, size: u32, offset: u32) {
-	syscall_block_read(desc.blockdev, buffer, size, offset);
-=======
 pub fn syc_read(desc: &Descriptor, buffer: *mut u8, size: u32, offset: u32) -> u8 {
 	syscall_block_read(desc.blockdev, buffer, size, offset)
->>>>>>> 0de9b23b
 }
 
 struct ProcArgs {
