--- conflicted
+++ resolved
@@ -110,68 +110,9 @@
 			let offset = frame.regs[cpu::gpr(Registers::A1)];
 			let whence = frame.regs[cpu::gpr(Registers::A2)];
 		}
-<<<<<<< HEAD
 		63 => {
 			// int read(int fd, char *buffer, int size)
 
-=======
-		180 => {
-			set_waiting((*frame).pid as u16);
-			let _ = block_op(
-			                 (*frame).regs[Registers::A0 as usize],
-			                 (*frame).regs[Registers::A1 as usize] as *mut u8,
-			                 (*frame).regs[Registers::A2 as usize] as u32,
-			                 (*frame).regs[Registers::A3 as usize] as u64,
-			                 false,
-			                 (*frame).pid as u16
-			);
-		}
-		214 => { // brk
-			// #define SYS_brk 214
-			// void *brk(void *addr);
-			let addr = (*frame).regs[gp(Registers::A0)];
-			let process = get_by_pid((*frame).pid as u16).as_mut().unwrap();
-			// println!("Break move from 0x{:08x} to 0x{:08x}", process.brk, addr);
-			if addr > process.brk {
-				if (*frame).satp >> 60 != 0 {
-					let table = ((*process).mmu_table).as_mut().unwrap();
-					let diff = (addr + PAGE_SIZE - process.brk) / PAGE_SIZE;
-					for i in 0..diff {
-						let new_addr = zalloc(1) as usize;
-						process.data.pages.push_back(new_addr);
-						map(table, process.brk + (i << 12), new_addr, EntryBits::UserReadWrite.val(), 0);
-					}
-				}
-				process.brk = addr;
-			}
-			(*frame).regs[gp(Registers::A0)] = process.brk;
-		}
-		// System calls 1000 and above are "special" system calls for our OS. I'll
-		// try to mimic the normal system calls below 1000 so that this OS is compatible
-		// with libraries.
-		1000 => {
-			// get framebuffer
-			// syscall_get_framebuffer(device)
-			let dev = (*frame).regs[Registers::A0 as usize];
-			(*frame).regs[Registers::A0 as usize] = 0;
-			if dev > 0 && dev <= 8 {
-				if let Some(p) = gpu::GPU_DEVICES[dev - 1].take() {
-					let ptr = p.get_framebuffer() as usize;
-					if (*frame).satp >> 60 != 0 {
-						let process = get_by_pid((*frame).pid as u16);
-						let table = ((*process).mmu_table).as_mut().unwrap();
-						let num_pages = (p.get_width() * p.get_height() * 4) as usize / PAGE_SIZE;
-						for i in 0..num_pages {
-							let vaddr = 0x3000_0000 + (i << 12);
-							let paddr = ptr + (i << 12);
-							map(table, vaddr, paddr, EntryBits::UserReadWrite as usize, 0);
-						}
-						gpu::GPU_DEVICES[dev - 1].replace(p);
-					}
-					(*frame).regs[Registers::A0 as usize] = 0x3000_0000;
-				}
-			}
->>>>>>> 76715da5
 		}
 		93 | 94 => {
 			// exit and exit_group
